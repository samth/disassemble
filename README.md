A disassembler for JITed functions in Racket.

To install:

    % raco pkg install disassemble


To use it, try something like this (`ndisasm` must be in your path):

```
[samth@punge:~/sw/disassemble (master) plt] racket
Welcome to Racket v6.0.1.10.
> (require disassemble)
> (define (const x) 1)
> (disassemble const)
00000000  8943FC            mov [ebx-0x4],eax
00000003  83C3FC            add ebx,byte -0x4
00000006  B803000000        mov eax,0x3
0000000B  83C41C            add esp,byte +0x1c
0000000E  5F                pop edi
0000000F  5E                pop esi
00000010  5B                pop ebx
00000011  5D                pop ebp
00000012  C3                ret
>
```

<<<<<<< HEAD
=======
This works only on x86, and requires a very recent version of Racket.

>>>>>>> 60354cec
If you have no `ndisasm`, you can `dump` function to file, and read it 
with another disassembler (e.g. ida pro).
`dump` function additionally takes `file-name` parameter.

Patches, uses, complaints, and suggestions are all welcome.

<|MERGE_RESOLUTION|>--- conflicted
+++ resolved
@@ -25,11 +25,8 @@
 >
 ```
 
-<<<<<<< HEAD
-=======
 This works only on x86, and requires a very recent version of Racket.
 
->>>>>>> 60354cec
 If you have no `ndisasm`, you can `dump` function to file, and read it 
 with another disassembler (e.g. ida pro).
 `dump` function additionally takes `file-name` parameter.
